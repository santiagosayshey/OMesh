--- conflicted
+++ resolved
@@ -393,10 +393,8 @@
                 plaintext_bytes = decrypt_aes_gcm(ciphertext, symm_key, iv, tag)
                 chat_data = json.loads(plaintext_bytes.decode('utf-8'))
 
-<<<<<<< HEAD
-=======
                 # Extract the 'chat' key as per the corrected structure
->>>>>>> b6877fe6
+
                 chat_content = chat_data.get('chat', {})
                 participants = chat_content.get('participants', [])
                 message_text = chat_content.get('message', '')
